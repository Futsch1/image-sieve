--- conflicted
+++ resolved
@@ -13,9 +13,6 @@
 
 ### Fixed
 
-<<<<<<< HEAD
- - Selection in images list when selecting a new folder
-=======
  -
 
 ## [0.2.2] - 2021-11-14
@@ -37,7 +34,6 @@
  - Images were cropped in the similar images list
  - Similarities where not calculated when an image was not decodeable
 
->>>>>>> f531ffce
 
 ## [0.2.1] - 2021-10-31
 
