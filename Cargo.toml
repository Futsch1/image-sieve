--- conflicted
+++ resolved
@@ -11,11 +11,7 @@
 readme = "README.md"
 
 [dependencies]
-<<<<<<< HEAD
-slint = "=0.3.0"
-=======
 slint = "=0.3.3"
->>>>>>> 2b2e2b95
 nfd = "0.0.4"
 image = "0.24"
 kamadak-exif = "0.5"
@@ -41,9 +37,5 @@
 base64 = "0.13"
 
 [build-dependencies]
-<<<<<<< HEAD
-slint-build = "=0.3.0"
-=======
 slint-build = "=0.3.3"
->>>>>>> 2b2e2b95
 winres = "0.1"