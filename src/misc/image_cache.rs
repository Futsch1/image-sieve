use std::{
    collections::VecDeque,
    sync::Arc,
    sync::{mpsc, Mutex},
    thread,
};

use super::lru_map::LruMap;
use crate::item_sort_list::FileItem;
use crate::misc::images::ImageBuffer;
<<<<<<< HEAD
use slint::private_unstable_api::re_exports::{load_image_from_embedded_data, Slice};
use slint::Image;
=======
use slint::{
    private_unstable_api::re_exports::{load_image_from_embedded_data, Slice},
    Image,
};
>>>>>>> 2b2e2b95

/// The least recently used map used to store the images protected by a mutex.
type ImagesMapMutex = Mutex<LruMap<ImageBuffer, String, 64>>;
/// The queue with images to load protected by a mutex.
type LoadQueue = Mutex<VecDeque<LoadImageCommand>>;
/// The callback which is executed when an image was loaded (is no slint::Image because that is not "Send")
pub type DoneCallback = Box<dyn Fn(ImageBuffer) + Send + 'static>;

/// Purpose of the image to load from the cache
pub enum Purpose {
    /// The image is the currently selected image and needs to be loaded as soon as possible
    CurrentImage,
    /// This image is an image in the similar list and needs to be loaded soon, but not immediately
    SimilarImage,
    /// The image is one of the next in the list and should be loaded to increase the perceived speed, but it is not urgent
    Prefetch,
}

struct LoadImageCommand {
    pub file_item: FileItem,
    pub width: u32,
    pub height: u32,
    pub callback: Option<DoneCallback>,
}

impl PartialEq for LoadImageCommand {
    fn eq(&self, other: &Self) -> bool {
        self.file_item == other.file_item
    }
}

/// An image cache that provides some priorization on the images to load. The cache loads images in the background and executes
/// a callback when the image is loaded.
/// The cache can restrict the sizes of loaded images to reduce memory usage.
/// The cache implements two separate threads for loading to implement the priorization. Selected images are loaded from one thread,
/// the other thread loads the similar images and the prefetch images. In order to priorize the similar images, these commands are
/// added to the front of the load queue, while the prefetch image commands are added to the back.
pub struct ImageCache {
    /// Map with the images
    images: Arc<ImagesMapMutex>,
    /// Buffered image to be displayed while waiting for an image to load
    waiting_image: Image,
    /// Maximum width of the images to load
    max_width: u32,
    /// Maximum height of the images to load
    max_height: u32,
    /// Queue of load commands for the primary load thread
    primary_queue: Arc<LoadQueue>,
    /// Sender to the primary load thread
    primary_sender: mpsc::Sender<()>,
    /// Queue of load commands for the secondary load thread
    secondary_queue: Arc<LoadQueue>,
    /// Sender to the secondary load thread
    secondary_sender: mpsc::Sender<()>,
}

impl ImageCache {
    /// Create a new image cache
    pub fn new() -> Self {
        let images = LruMap::new();
        let mutex = Arc::new(Mutex::new(images));

        let mutex_t = mutex.clone();
        let (primary_sender, rx) = mpsc::channel();
        let primary_queue = Arc::new(LoadQueue::new(VecDeque::new()));
        let queue_t = primary_queue.clone();
        thread::spawn(move || load_image_thread(mutex_t, queue_t, rx));

        let mutex_t = mutex.clone();
        let (secondary_sender, rx) = mpsc::channel();
        let secondary_queue = Arc::new(LoadQueue::new(VecDeque::new()));
        let queue_t = secondary_queue.clone();
        thread::spawn(move || load_image_thread(mutex_t, queue_t, rx));

        Self {
            images: mutex,
            waiting_image: ImageCache::get_hourglass(),
            max_width: 0,
            max_height: 0,
            primary_queue,
            primary_sender,
            secondary_queue,
            secondary_sender,
        }
    }

    /// Gets the hourglass image to indicate waiting
    /// The image is compiled into the binary
    fn get_hourglass() -> Image {
        load_image_from_embedded_data(
            Slice::from_slice(include_bytes!("hourglass.svg")),
            Slice::from_slice(b"svg"),
        )
    }

    /// Purge all running commands
    pub fn purge(&self) {
        self.primary_queue.lock().unwrap().clear();
        self.secondary_queue.lock().unwrap().clear();
    }

    /// Sets the maximum width and height of the images to load
    pub fn restrict_size(&mut self, max_width: u32, max_height: u32) {
        if max_width > self.max_width || max_height > self.max_height {
            self.images.lock().unwrap().clear();
            self.max_width = max_width;
            self.max_height = max_height;
        }
    }

    /// Gets an image from the cache
    pub fn get(&self, item: &FileItem) -> Option<Image> {
        let item_path = item.path.to_str().unwrap();
        let mut map = self.images.lock().unwrap();
        map.get(String::from(item_path))
            .map(crate::misc::images::get_slint_image)
    }

    /// Gets the waiting image
    pub fn get_waiting(&self) -> Image {
        self.waiting_image.clone()
    }

    /// Loads an image from the cache
    /// The purpose of the image needs to be indicated to determine the loading priority. When the image was loaded,
    /// the done callback is executed.
    pub fn load(&self, item: &FileItem, purpose: Purpose, done_callback: Option<DoneCallback>) {
        let command = LoadImageCommand {
            file_item: item.clone(),
            width: self.max_width,
            height: self.max_height,
            callback: done_callback,
        };
        match purpose {
            Purpose::CurrentImage => {
                let mut queue = self.primary_queue.lock().unwrap();
                queue.clear();
                queue.push_front(command);
                self.primary_sender.send(()).ok();
            }
            Purpose::SimilarImage => {
                let mut queue = self.secondary_queue.lock().unwrap();
                queue.push_back(command);
                self.secondary_sender.send(()).ok();
            }
            Purpose::Prefetch => {
                let mut queue = self.secondary_queue.lock().unwrap();
                if !queue.contains(&command) {
                    queue.push_back(command);
                }
                self.secondary_sender.send(()).ok();
            }
        }
    }
}

/// Loads images in the background after receiving a trigger message. The message sent to the thread is empty, the actual
/// commands are contained in the load queue.
fn load_image_thread(
    cache: Arc<ImagesMapMutex>,
    load_queue: Arc<LoadQueue>,
    receiver: mpsc::Receiver<()>,
) {
    for () in receiver {
        let next_item = load_queue.lock().unwrap().pop_front();
        if next_item.is_none() {
            continue;
        }
        let command = next_item.unwrap();
        let item_path = command.file_item.path.to_str().unwrap();
        // First try to get the image from the cache
        let contains_key = {
            let map = cache.lock().unwrap();
            map.contains(String::from(item_path))
        };
        // If it is not in the cache, load it from the file and put it into the cache
        if !contains_key {
            let image_buffer = if command.file_item.is_video() {
                crate::misc::video_to_image::get_image_buffer(
                    &command.file_item,
                    command.width,
                    command.height,
                )
            } else {
                crate::misc::images::get_image_buffer(
                    &command.file_item,
                    command.width,
                    command.height,
                )
            };
            let mut map = cache.lock().unwrap();
            map.put(String::from(item_path), image_buffer.clone());
        }

        // If a callback was indicated, execute it passing a clone of the image
        if let Some(callback) = command.callback {
            let image = {
                let mut map = cache.lock().unwrap();
                map.get(String::from(item_path)).cloned()
            }
            .unwrap();
            callback(image);
        }
    }
}<|MERGE_RESOLUTION|>--- conflicted
+++ resolved
@@ -8,15 +8,10 @@
 use super::lru_map::LruMap;
 use crate::item_sort_list::FileItem;
 use crate::misc::images::ImageBuffer;
-<<<<<<< HEAD
-use slint::private_unstable_api::re_exports::{load_image_from_embedded_data, Slice};
-use slint::Image;
-=======
 use slint::{
     private_unstable_api::re_exports::{load_image_from_embedded_data, Slice},
     Image,
 };
->>>>>>> 2b2e2b95
 
 /// The least recently used map used to store the images protected by a mutex.
 type ImagesMapMutex = Mutex<LruMap<ImageBuffer, String, 64>>;
