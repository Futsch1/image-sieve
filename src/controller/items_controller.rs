--- conflicted
+++ resolved
@@ -226,11 +226,7 @@
                             }
                         }
                     })
-<<<<<<< HEAD
-                    .ok();
-=======
                     .unwrap()
->>>>>>> 2b2e2b95
             });
             self.image_cache.load(
                 item,
