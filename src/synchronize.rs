--- conflicted
+++ resolved
@@ -102,11 +102,7 @@
                             h.invoke_synchronization_finished();
                         }
                     })
-<<<<<<< HEAD
-                    .ok();
-=======
                     .unwrap();
->>>>>>> 2b2e2b95
             }
             Command::Similarities(settings) => {
                 // First, find similars based on times, this is usually quick
@@ -136,11 +132,7 @@
                 h.invoke_similarities_calculated(finished);
             }
         })
-<<<<<<< HEAD
-        .ok();
-=======
         .unwrap();
->>>>>>> 2b2e2b95
 }
 
 /// Scan files in a path, update the item list with those found files and update the GUI models with the new data
@@ -256,9 +248,5 @@
                 h.set_loading_progress(SharedString::from(progress));
             }
         })
-<<<<<<< HEAD
-        .ok();
-=======
         .unwrap();
->>>>>>> 2b2e2b95
 }