![Build](https://github.com/Futsch1/image-sieve/workflows/Build/badge.svg)
[![Crates.io](https://img.shields.io/crates/v/image_sieve.svg)](https://crates.io/crates/image_sieve)

# ImageSieve
GUI based tool to sort out images based on similarity, categorize them according to their creation date and archive them in a target folder.

![Screenshot](doc/screenshot.png?raw=true "ImageSieve")

<<<<<<< HEAD
ImageSieve aims to help in the process of sorting through images and videos taken with several devices and collect the images worth keeping in a folder structure suitable for archiving or to eliminate potential duplicates or irrelevant images from a folder structure. The tool runs on Windows, Linux and macOS.
=======
ImageSieve aims to help in the process of sorting through images taken by several people with several devices and collect the images worth keeping in a folder structure suitable for archiving or to eliminate potential duplicates or irrelevant images from a folder structure.

ImageSieve also includes a mechanism to sort images according to user defined events based on their taken dates. The sorting progress is stored on a per-folder basis, so that it can be resumed later. Images can be analyzed for similarity either depending on the taken date or an image similarity algorithm.

The idea of working with ImageSieve is as follows: Copy all the images and videos taken in a period of time with various devices to a single folder or folder structure. Open this folder with ImageSieve and select which items to discard. Create events for the sorting period and finally move the selected items to your image archive folder.
>>>>>>> 250d1287

## Features
- Browse images in jpg, tiff or png format and videos in mp4, avi and mts format from a folder structure in the order of their creation
- Select which images to keep and which to discard
- Images which resemble each other and images being taken within a customizable number of seconds are considered similar and are highlighted to support sorting
- Manage events with a name, a start and an end date for the images to sort to automatically assign the images to an event
- Discarded images and events are saved so that the sorting process can resume later
- Sieve the images by either deleting discarded ones, copying or moving kept images to a target folder

## Installation
A Windows installer is available for every release for [download](https://github.com/Futsch1/image-sieve/releases) or the app can be installed via the [Microsoft Store](https://www.microsoft.com/en-us/p/imagesieve/9nwlt9phl39d). For Linux, ImageSieve is
available on the [Snap Store](https://snapcraft.io/image-sieve).

On Windows, Linux or macOS, it is also possible to install [Rust](https://rustup.rs/), clone the repository and run

``` cargo install image_sieve ```

After the compilation, you can run the tool by typing

``` image_sieve ```

## Operation

### &#x1F4F7; &#x1F4F9; Images
To get started, first open a folder containing images and videos in the "&#x1F4F7; &#x1F4F9;  Images" tab. A folder can be selected by pressing the "&#x1F4C2; Browse..." button. All images and videos from the folder and from all subfolders will be analyzed. Depending on the amount of images, this might take a while. Note that the last selected folder will be re-opened when ImageSieve is started for the next time.
Once the folder has been processed, a list of file names will appear in the box to the right. This list contains the files that have been found in the folder and that will be considered in the sieving process. Each file has a set of icons that indicate its state. 
The following icons are used (exact rendering depends on platform/font):
- &#x1F4F7;: The file is an image
- &#x1F4F9;: The file is a video
- &#x1F5D1;: The file is discarded
- &#x1F500;: There are similar files to this one
- &#x1F4C5;: File is in the date range of an event

To select a file, click it and it will be shown in the image area. Below the image, some details about the file are listed. In order to discard an image, just click it and it will be displayed in a translucent way. As an alternative, you can hit the space bar to toggle between discarded and kept state. To navigate between images, you can use the "&#x2B05; Previous" and "Next &#x27A1;"  buttons or hit the left and right key on your keyboard.
If you want to open an image or a video with the default application in your OS, click the "Open" button.
If an image belongs to a group of similar images, all these similar images are displayed below the current image. The currently selected one is highlighted in blue.
Note that video files are also displayed in the list of images and previewed as a 3x3 matrix of screenshots. Similiarities are not calculated for video files.
![Screenshot](doc/screenshot2.png?raw=true "ImageSieve")

### &#x1F4C5; Events
Per default, the images will be sorted in folders corresponding to the months they were taken, like "09-2021", "10-2021" etc. To be able to find images more quickly in an archive, ImageSieve supports grouping pictures with the help of events in the "Events" tab. Events are named date spans that will provide a target folder name during the sieve process, like "2021-10-07 - 2021-10-10 Cool trip". All images taken in the given period of time will be put into that folder. You can specify an arbitrary number of events, but be aware that in case of overlapping dates, an image is put into the folder of the first matching event.
To add an event, fill the start date, end date and name text box and click the "&#x2795; Add" button. Valid date formats are YYYY-MM-DD or DD.MM.YYYY. You can edit existing events by modifying their fields and pressing enter - the updated values will be visible in the event's caption. To remove an event, click the "&#x1F5D1; Remove" button.
The time spans of events must not overlap.
Be aware that the events are saved in the currently selected folder along with the selection of images.
![Screenshot](doc/screenshot3.png?raw=true "ImageSieve")

### &#x1F4BE; Sieve
When you are done sorting the images, the sieving process can be started. Go to the "&#x1F4BE;  Sieve" tab and select a sieving mode. The following modes are supported:
- Copy to target directory: Copies only the kept items to the target directory creating folders for the items, the source directory will be left untouched.
- Move to target directory: Moves the kept items to the target directory creating folders for the items, effectively removing them from the source directory. Discarded items will stay in the source directory.
- Move to target directory and delete in source directory: Moves the kept items to the target directory creating folders for the items and deletes discarded items in the source directory. If the source directory contained only images and videos, it will be empty afterwards (except for sub folders).
- Delete in source directory: Deletes all discarded items in the source directory.

Depending on the mode, you need to indicate a target directory that is used for the result of the sieving process. Once you are done, click the start button and the sieve process will start.
![Screenshot](doc/screenshot4.png?raw=true "ImageSieve")

### &#x2699; Settings
In the settings tab, you can specify the behavior of the similarity detection process. You can turn on and off both the use of the file/capture
date as an indicator for similarity and the similarity calculation.
Note that the similarity calculation takes some time and will not be available right from the start of the tool, especially if the number of files is huge. The similarity can be tweaked in order to provide better results.

## Misc
ImageSieve is published under [GPL-3.0](https://github.com/Futsch1/image-sieve/blob/main/LICENSE).

If you want to help, clone and pull-request. The tool uses the [sixtyfps](https://github.com/sixtyfpsui/sixtyfps) GUI framework and a few of the great [bootstrap icons](https://icons.getbootstrap.com/). For previewing video files, [FFmpeg](https://ffmpeg.org) is used.

## Disclaimer
This tool is free software. The author does not take any responsibility or liability for data lost due to bugs or faulty use of the software. Note that the software is in constant development and may contain bugs. Use at your own risk!<|MERGE_RESOLUTION|>--- conflicted
+++ resolved
@@ -6,15 +6,11 @@
 
 ![Screenshot](doc/screenshot.png?raw=true "ImageSieve")
 
-<<<<<<< HEAD
-ImageSieve aims to help in the process of sorting through images and videos taken with several devices and collect the images worth keeping in a folder structure suitable for archiving or to eliminate potential duplicates or irrelevant images from a folder structure. The tool runs on Windows, Linux and macOS.
-=======
-ImageSieve aims to help in the process of sorting through images taken by several people with several devices and collect the images worth keeping in a folder structure suitable for archiving or to eliminate potential duplicates or irrelevant images from a folder structure.
+ImageSieve aims to help in the process of sorting through images through images and videos taken with several devices and collect the images worth keeping in a folder structure suitable for archiving or to eliminate potential duplicates or irrelevant images from a folder structure.
 
 ImageSieve also includes a mechanism to sort images according to user defined events based on their taken dates. The sorting progress is stored on a per-folder basis, so that it can be resumed later. Images can be analyzed for similarity either depending on the taken date or an image similarity algorithm.
 
 The idea of working with ImageSieve is as follows: Copy all the images and videos taken in a period of time with various devices to a single folder or folder structure. Open this folder with ImageSieve and select which items to discard. Create events for the sorting period and finally move the selected items to your image archive folder.
->>>>>>> 250d1287
 
 ## Features
 - Browse images in jpg, tiff or png format and videos in mp4, avi and mts format from a folder structure in the order of their creation
